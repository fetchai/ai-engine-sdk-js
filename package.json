{
  "name": "@fetchai/ai-engine-sdk",
  "version": "0.1.1",
  "description": "",
  "main": "dist/src/index.js",
  "scripts": {
    "build": "tsc",
    "build:release": "./scripts/prepare-release.cjs",
    "lint": "eslint --max-warnings 0",
    "fmt": "prettier --write .",
    "fmt:check": "prettier --check .",
    "test": "echo \"Error: no test specified\" && exit 1",
    "docs": "typedoc --entryPoints ./src/* --plugin typedoc-plugin-markdown",
    "docs_html": "typedoc --entryPoints ./src/* --out docs_html/ "
  },
  "imports": {
    "@fetchai/ai-engine-sdk": ".",
    "@fetchai/ai-engine-sdk/*": "./src/*"
  },
  "exports": {
    ".": {
      "types": "./dist/src/index.d.ts",
      "default": "./dist/src/index.js"
    },
    "./*": {
      "types": "./dist/src/*.d.ts",
      "default": "./dist/src/*.js"
    }
  },
  "keywords": [],
  "author": "Fetch.ai Team <npm@fetch.ai>",
  "license": "Apache-2.0",
  "devDependencies": {
    "@eslint/js": "^9.9.1",
    "@types/node": "^20.12.12",
    "@types/uuid": "^9.0.8",
<<<<<<< HEAD
=======
    "eslint": "^9.9.1",
>>>>>>> a4305796
    "globals": "^15.2.0",
    "jsdoc-to-markdown": "^9.0.2",
    "prettier": "^3.2.5",
    "rimraf": "^5.0.7",
    "ts-node": "^10.9.2",
    "tsconfig-paths": "^4.2.0",
    "typedoc-plugin-markdown": "^4.2.9",
    "typescript": "^5.4.5",
    "typescript-eslint": "^7.9.0"
  },
  "dependencies": {
    "eslint": "^9.9.1",
    "node-fetch": "^3.3.2",
    "typedoc": "^0.26.7",
    "uuid": "^9.0.1"
  }
}<|MERGE_RESOLUTION|>--- conflicted
+++ resolved
@@ -34,10 +34,7 @@
     "@eslint/js": "^9.9.1",
     "@types/node": "^20.12.12",
     "@types/uuid": "^9.0.8",
-<<<<<<< HEAD
-=======
     "eslint": "^9.9.1",
->>>>>>> a4305796
     "globals": "^15.2.0",
     "jsdoc-to-markdown": "^9.0.2",
     "prettier": "^3.2.5",
